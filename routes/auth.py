"""Authentication routes backed by Firestore."""

import os
import time
from typing import Callable

import jwt
from flask import Blueprint, g, jsonify, make_response, request
from werkzeug.security import check_password_hash, generate_password_hash

from utils.firestore_db import (
    create_user as firestore_create_user,
    delete_user as firestore_delete_user,
    get_user as firestore_get_user,
    get_user_by_email,
    list_user_documents,
    update_user as firestore_update_user,
)


bp = Blueprint("auth", __name__)


def issue_token(user_id: str) -> str:
    payload = {"uid": user_id, "iat": int(time.time())}
    token = jwt.encode(payload, os.environ.get("FLASK_SECRET", "supersecret_change_me"), algorithm="HS256")
    return token


def require_auth(fn: Callable):
    from functools import wraps

    @wraps(fn)
    def wrapper(*args, **kwargs):
        token = request.cookies.get("session")
        if not token:
            return jsonify(error="unauthorized"), 401
        try:
            payload = jwt.decode(token, os.environ.get("FLASK_SECRET", "supersecret_change_me"), algorithms=["HS256"])
            g.uid = payload["uid"]
        except Exception:
            return jsonify(error="unauthorized"), 401
        return fn(*args, **kwargs)

    return wrapper


def require_admin(fn: Callable):
    """Decorator to require admin role for endpoint access."""

    from functools import wraps

    @wraps(fn)
    def wrapper(*args, **kwargs):
        token = request.cookies.get("session")
        if not token:
            return jsonify(error="unauthorized"), 401
        try:
            payload = jwt.decode(token, os.environ.get("FLASK_SECRET", "supersecret_change_me"), algorithms=["HS256"])
            g.uid = payload["uid"]

            user, _ = firestore_get_user(g.uid)
            if not user:
                return jsonify(error="user not found"), 401

            if (user.get("role") or "user").lower() != "admin":
                return jsonify(error="admin access required"), 403

        except Exception:
            return jsonify(error="unauthorized"), 401
        return fn(*args, **kwargs)

    return wrapper


@bp.post("/auth/register")
def register():
    data = request.get_json() or {}
    email = (data.get("email") or "").strip().lower()
    pw = data.get("password") or ""
    first = data.get("first_name") or ""
<<<<<<< HEAD
    last = data.get("last_name") or ""
=======
    last  = data.get("last_name") or ""
>>>>>>> 177c28fa
    requested_role = (data.get("role") or "user").strip().lower()

    if requested_role == "admin":
        return jsonify(error="Admin accounts must be created by an existing administrator."), 403
<<<<<<< HEAD

    if not email or not pw:
        return jsonify(error="email and password required"), 400

    payload = {
        "password_hash": generate_password_hash(pw),
        "first_name": first,
        "last_name": last,
        "role": "user",
    }

    success, result = firestore_create_user(email, payload)
    if not success:
        status = 409 if "already registered" in result.lower() else 500
        return jsonify(error=result), status

    uid = result
=======
    
    if not email or not pw:
        return jsonify(error="email and password required"), 400
    try:
        db().execute(
          "INSERT INTO users(email,password_hash,first_name,last_name,role,created_at) VALUES(?,?,?,?,?,?)",
          (email, generate_password_hash(pw), first, last, "user", int(time.time()))
        )
        db().commit()
    except sqlite3.IntegrityError:
        return jsonify(error="email already registered"), 409
    uid = db().execute("SELECT id FROM users WHERE email=?", (email,)).fetchone()["id"]
>>>>>>> 177c28fa
    resp = make_response(jsonify(ok=True, message="Account created successfully"))
    resp.set_cookie("session", issue_token(uid), httponly=True, samesite="Lax")
    return resp


@bp.post("/auth/login")
def login():
    data = request.get_json() or {}
    email = (data.get("email") or "").strip().lower()
    pw = data.get("password") or ""

    user, _ = get_user_by_email(email)
    if not user or not check_password_hash(user.get("password_hash", ""), pw):
        return jsonify(error="invalid credentials"), 401

    user_role = (user.get("role") or "user").lower()

    resp = make_response(jsonify(ok=True, role=user_role))
    resp.set_cookie("session", issue_token(user["id"]), httponly=True, samesite="Lax")
    return resp


@bp.post("/auth/logout")
@require_auth
def logout():
    resp = make_response(jsonify(ok=True))
    resp.delete_cookie("session")
    return resp


@bp.get("/me")
@require_auth
def me():
<<<<<<< HEAD
    user, _ = firestore_get_user(g.uid)
    if not user:
        return jsonify(error="user not found"), 404
    return jsonify(user)
=======
    row = db().execute("SELECT id,email,first_name,last_name,nessie_customer_id,role FROM users WHERE id=?", (g.uid,)).fetchone()
    user_data = dict(row)
    # Default role to 'user' for backwards compatibility
    if not user_data.get("role"):
        user_data["role"] = "user"
    return jsonify(user_data)
>>>>>>> 177c28fa


@bp.get("/auth/users")
@require_admin
def list_users():
<<<<<<< HEAD
    users, message = list_user_documents()
    if message == "Firestore not available":
        return jsonify(error=message), 500
    return jsonify(users)


@bp.patch("/auth/users/<user_id>")
@require_admin
def update_user(user_id: str):
=======
    rows = db().execute(
        "SELECT id,email,first_name,last_name,role,created_at FROM users ORDER BY created_at DESC"
    ).fetchall()
    users = [dict(row) for row in rows]
    for user in users:
        user.setdefault("role", "user")
    return jsonify(users)


@bp.patch("/auth/users/<int:user_id>")
@require_admin
def update_user(user_id: int):
>>>>>>> 177c28fa
    payload = request.get_json() or {}
    new_role = (payload.get("role") or "user").strip().lower()
    if new_role not in {"user", "admin"}:
        return jsonify(error="Role must be 'user' or 'admin'."), 400

<<<<<<< HEAD
    user, _ = firestore_get_user(user_id)
    if not user:
        return jsonify(error="User not found."), 404

    current_role = (user.get("role") or "user").lower()
    if current_role == "admin" and new_role != "admin":
        users, _ = list_user_documents()
        remaining_admins = [u for u in users if (u.get("role") or "user") == "admin" and u.get("id") != user_id]
        if len(remaining_admins) == 0:
            return jsonify(error="Cannot remove the last administrator."), 400

    success, message = firestore_update_user(user_id, {"role": new_role})
    if not success:
        status = 404 if "not found" in message.lower() else 500
        return jsonify(error=message), status
    return jsonify(ok=True)


@bp.delete("/auth/users/<user_id>")
@require_admin
def delete_user(user_id: str):
    if user_id == getattr(g, "uid", None):
        return jsonify(error="Administrators cannot delete their own account."), 400

    user, _ = firestore_get_user(user_id)
    if not user:
        return jsonify(error="User not found."), 404

    existing_role = (user.get("role") or "user").lower()
    if existing_role == "admin":
        users, _ = list_user_documents()
        remaining_admins = [u for u in users if (u.get("role") or "user") == "admin" and u.get("id") != user_id]
        if len(remaining_admins) == 0:
            return jsonify(error="Cannot remove the last administrator."), 400

    success, message = firestore_delete_user(user_id)
    if not success:
        status = 404 if "not found" in message.lower() else 500
        return jsonify(error=message), status
=======
    row = db().execute("SELECT role FROM users WHERE id=?", (user_id,)).fetchone()
    if not row:
        return jsonify(error="User not found."), 404

    current_role = row["role"] if row["role"] else "user"

    if current_role == "admin" and new_role != "admin":
        remaining_admins = db().execute(
            "SELECT COUNT(*) AS c FROM users WHERE role='admin' AND id != ?",
            (user_id,),
        ).fetchone()["c"]
        if remaining_admins == 0:
            return jsonify(error="Cannot remove the last administrator."), 400

    db().execute("UPDATE users SET role=? WHERE id=?", (new_role, user_id))
    db().commit()
    return jsonify(ok=True)


@bp.delete("/auth/users/<int:user_id>")
@require_admin
def delete_user(user_id: int):
    if user_id == getattr(g, "uid", None):
        return jsonify(error="Administrators cannot delete their own account."), 400

    row = db().execute("SELECT role FROM users WHERE id=?", (user_id,)).fetchone()
    if not row:
        return jsonify(error="User not found."), 404

    existing_role = row["role"] if row["role"] else "user"
    if existing_role == "admin":
        remaining_admins = db().execute(
            "SELECT COUNT(*) AS c FROM users WHERE role='admin' AND id != ?",
            (user_id,),
        ).fetchone()["c"]
        if remaining_admins == 0:
            return jsonify(error="Cannot remove the last administrator."), 400

    db().execute("DELETE FROM users WHERE id=?", (user_id,))
    db().commit()
>>>>>>> 177c28fa
    return jsonify(ok=True)<|MERGE_RESOLUTION|>--- conflicted
+++ resolved
@@ -79,16 +79,11 @@
     email = (data.get("email") or "").strip().lower()
     pw = data.get("password") or ""
     first = data.get("first_name") or ""
-<<<<<<< HEAD
     last = data.get("last_name") or ""
-=======
-    last  = data.get("last_name") or ""
->>>>>>> 177c28fa
     requested_role = (data.get("role") or "user").strip().lower()
 
     if requested_role == "admin":
         return jsonify(error="Admin accounts must be created by an existing administrator."), 403
-<<<<<<< HEAD
 
     if not email or not pw:
         return jsonify(error="email and password required"), 400
@@ -106,20 +101,6 @@
         return jsonify(error=result), status
 
     uid = result
-=======
-    
-    if not email or not pw:
-        return jsonify(error="email and password required"), 400
-    try:
-        db().execute(
-          "INSERT INTO users(email,password_hash,first_name,last_name,role,created_at) VALUES(?,?,?,?,?,?)",
-          (email, generate_password_hash(pw), first, last, "user", int(time.time()))
-        )
-        db().commit()
-    except sqlite3.IntegrityError:
-        return jsonify(error="email already registered"), 409
-    uid = db().execute("SELECT id FROM users WHERE email=?", (email,)).fetchone()["id"]
->>>>>>> 177c28fa
     resp = make_response(jsonify(ok=True, message="Account created successfully"))
     resp.set_cookie("session", issue_token(uid), httponly=True, samesite="Lax")
     return resp
@@ -153,25 +134,15 @@
 @bp.get("/me")
 @require_auth
 def me():
-<<<<<<< HEAD
     user, _ = firestore_get_user(g.uid)
     if not user:
         return jsonify(error="user not found"), 404
     return jsonify(user)
-=======
-    row = db().execute("SELECT id,email,first_name,last_name,nessie_customer_id,role FROM users WHERE id=?", (g.uid,)).fetchone()
-    user_data = dict(row)
-    # Default role to 'user' for backwards compatibility
-    if not user_data.get("role"):
-        user_data["role"] = "user"
-    return jsonify(user_data)
->>>>>>> 177c28fa
 
 
 @bp.get("/auth/users")
 @require_admin
 def list_users():
-<<<<<<< HEAD
     users, message = list_user_documents()
     if message == "Firestore not available":
         return jsonify(error=message), 500
@@ -181,26 +152,10 @@
 @bp.patch("/auth/users/<user_id>")
 @require_admin
 def update_user(user_id: str):
-=======
-    rows = db().execute(
-        "SELECT id,email,first_name,last_name,role,created_at FROM users ORDER BY created_at DESC"
-    ).fetchall()
-    users = [dict(row) for row in rows]
-    for user in users:
-        user.setdefault("role", "user")
-    return jsonify(users)
-
-
-@bp.patch("/auth/users/<int:user_id>")
-@require_admin
-def update_user(user_id: int):
->>>>>>> 177c28fa
     payload = request.get_json() or {}
     new_role = (payload.get("role") or "user").strip().lower()
     if new_role not in {"user", "admin"}:
         return jsonify(error="Role must be 'user' or 'admin'."), 400
-
-<<<<<<< HEAD
     user, _ = firestore_get_user(user_id)
     if not user:
         return jsonify(error="User not found."), 404
@@ -240,46 +195,4 @@
     if not success:
         status = 404 if "not found" in message.lower() else 500
         return jsonify(error=message), status
-=======
-    row = db().execute("SELECT role FROM users WHERE id=?", (user_id,)).fetchone()
-    if not row:
-        return jsonify(error="User not found."), 404
-
-    current_role = row["role"] if row["role"] else "user"
-
-    if current_role == "admin" and new_role != "admin":
-        remaining_admins = db().execute(
-            "SELECT COUNT(*) AS c FROM users WHERE role='admin' AND id != ?",
-            (user_id,),
-        ).fetchone()["c"]
-        if remaining_admins == 0:
-            return jsonify(error="Cannot remove the last administrator."), 400
-
-    db().execute("UPDATE users SET role=? WHERE id=?", (new_role, user_id))
-    db().commit()
-    return jsonify(ok=True)
-
-
-@bp.delete("/auth/users/<int:user_id>")
-@require_admin
-def delete_user(user_id: int):
-    if user_id == getattr(g, "uid", None):
-        return jsonify(error="Administrators cannot delete their own account."), 400
-
-    row = db().execute("SELECT role FROM users WHERE id=?", (user_id,)).fetchone()
-    if not row:
-        return jsonify(error="User not found."), 404
-
-    existing_role = row["role"] if row["role"] else "user"
-    if existing_role == "admin":
-        remaining_admins = db().execute(
-            "SELECT COUNT(*) AS c FROM users WHERE role='admin' AND id != ?",
-            (user_id,),
-        ).fetchone()["c"]
-        if remaining_admins == 0:
-            return jsonify(error="Cannot remove the last administrator."), 400
-
-    db().execute("DELETE FROM users WHERE id=?", (user_id,))
-    db().commit()
->>>>>>> 177c28fa
     return jsonify(ok=True)