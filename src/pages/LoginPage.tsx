--- conflicted
+++ resolved
@@ -49,11 +49,7 @@
 
         <form onSubmit={handleSubmit} className="space-y-4 text-white">
           <div>
-<<<<<<< HEAD
             <label htmlFor="email" className="block text-sm font-medium text-dark-800 mb-1">
-=======
-            <label htmlFor="email" className="block text-sm font-medium text-dark-200 mb-1">
->>>>>>> 786dc136
               Email
             </label>
             <input
@@ -68,11 +64,7 @@
           </div>
 
           <div>
-<<<<<<< HEAD
             <label htmlFor="password" className="block text-sm font-medium text-dark-800 mb-1">
-=======
-            <label htmlFor="password" className="block text-sm font-medium text-dark-200 mb-1">
->>>>>>> 786dc136
               Password
             </label>
             <input
