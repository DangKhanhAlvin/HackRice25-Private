// src/api/auth.ts
import { api } from "./client";

export const register = (body: {
  email: string;
  password: string;
  first_name?: string;
  last_name?: string;
}) => api.post("/auth/register", body).then(r => r.data);

export const login = (body: { email: string; password: string }) =>
  api.post("/auth/login", body).then(r => r.data);

export const logout = () => api.post("/auth/logout").then(r => r.data);

export const me = () => api.get("/me").then(r => r.data);

export const seed = () => api.post("/me/seed").then(r => r.data);

export const mySummary = () => api.get("/me/summary").then(r => r.data);

export const listUsers = () => api.get("/auth/users").then(r => r.data);

<<<<<<< HEAD
export const updateUserRole = (userId: string, role: "user" | "admin") =>
  api.patch(`/auth/users/${userId}`, { role }).then(r => r.data);

export const deleteUser = (userId: string) => api.delete(`/auth/users/${userId}`).then(r => r.data);
=======
export const updateUserRole = (userId: number, role: "user" | "admin") =>
  api.patch(`/auth/users/${userId}`, { role }).then(r => r.data);

export const deleteUser = (userId: number) => api.delete(`/auth/users/${userId}`).then(r => r.data);
>>>>>>> 177c28fa
<|MERGE_RESOLUTION|>--- conflicted
+++ resolved
@@ -21,14 +21,7 @@
 
 export const listUsers = () => api.get("/auth/users").then(r => r.data);
 
-<<<<<<< HEAD
 export const updateUserRole = (userId: string, role: "user" | "admin") =>
   api.patch(`/auth/users/${userId}`, { role }).then(r => r.data);
 
-export const deleteUser = (userId: string) => api.delete(`/auth/users/${userId}`).then(r => r.data);
-=======
-export const updateUserRole = (userId: number, role: "user" | "admin") =>
-  api.patch(`/auth/users/${userId}`, { role }).then(r => r.data);
-
-export const deleteUser = (userId: number) => api.delete(`/auth/users/${userId}`).then(r => r.data);
->>>>>>> 177c28fa
+export const deleteUser = (userId: string) => api.delete(`/auth/users/${userId}`).then(r => r.data);