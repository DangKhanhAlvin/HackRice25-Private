# utils/ai_agent.py
"""
Advanced AI Agent for Houston Financial Navigator
Implements LangChain-based agent with tools and semantic search
"""

import os
import logging
from typing import List, Dict, Optional, Any
from functools import lru_cache

# Set up logging
logging.basicConfig(level=logging.INFO)
logger = logging.getLogger(__name__)

# Import LangChain components with fallback
try:
    from langchain.agents import AgentExecutor, create_openai_tools_agent
    from langchain.prompts import ChatPromptTemplate
    from langchain.tools import Tool
    from langchain.memory import ConversationBufferMemory
    from langchain.schema import BaseMessage
    from langchain_google_genai import ChatGoogleGenerativeAI
    from langchain.text_splitter import RecursiveCharacterTextSplitter
    from langchain.schema import Document
    LANGCHAIN_AVAILABLE = True
    logger.info("LangChain dependencies loaded successfully")
except ImportError as e:
    LANGCHAIN_AVAILABLE = False
    logger.warning(f"LangChain not available: {e}")
    
    # Create dummy classes for type hints when LangChain is not available
    class Tool:
        def __init__(self, name, description, func):
            self.name = name
            self.description = description
            self.func = func

# Import sklearn for simple semantic similarity
try:
    from sklearn.feature_extraction.text import TfidfVectorizer
    from sklearn.metrics.pairwise import cosine_similarity
    import numpy as np
    SKLEARN_AVAILABLE = True
except ImportError:
    SKLEARN_AVAILABLE = False
    logger.warning("Sklearn not available for semantic search")

# Fallback imports
from .gemini_ai import generate_financial_assistance_response, get_default_houston_sources


class HoustonFinancialAgent:
    """Advanced AI agent for Houston financial assistance with semantic search and tools"""
    
    def __init__(self):
        self.agent = None
        self.vectorizer = None
        self.document_vectors = None
        self.documents = []
        self.memory = None
        self.initialized = False
        
        # Always initialize semantic search (doesn't require API keys)
        self._initialize_semantic_search()
        
        # Try to initialize agent components
        if LANGCHAIN_AVAILABLE:
            self._initialize_agent()
    
    def _initialize_agent(self) -> bool:
        """Initialize the LangChain agent with tools and memory"""
        try:
            # Check for API key
            api_key = os.getenv('GEMINI_API_KEY')
            if not api_key:
                logger.warning("GEMINI_API_KEY not found, agent initialization skipped")
                return False
            
            # Initialize LLM
            llm = ChatGoogleGenerativeAI(
                model="gemini-1.5-pro-latest",
                google_api_key=api_key,
                temperature=0.3
            )
            
            # Initialize memory
            self.memory = ConversationBufferMemory(
                memory_key="chat_history",
                return_messages=True
            )
            
            # Create tools
            tools = self._create_tools()
            
            # Create agent
            self.agent = create_openai_tools_agent(
                llm=llm,
                tools=tools,
                prompt=self._get_agent_prompt()
            )
            
            self.agent_executor = AgentExecutor(
                agent=self.agent,
                tools=tools,
                memory=self.memory,
                verbose=True,
                handle_parsing_errors=True
            )
            
            self.initialized = True
            logger.info("Houston Financial Agent initialized successfully")
            return True
            
        except Exception as e:
            logger.error(f"Failed to initialize agent: {e}")
            return False
    
    def _initialize_semantic_search(self):
        """Initialize simple semantic search with TF-IDF"""
        try:
            # Get Houston sources and convert to documents
            sources = get_default_houston_sources()
            self.documents = []
            texts = []
            
            for source in sources:
                # Create document content
                content = f"""
                Program: {source.get('name', '')}
                Description: {source.get('why', '')}
                Eligibility: {source.get('eligibility', '')}
                Phone: {source.get('phone', '')}
                County: {source.get('county', '')}
                """
                
                doc_data = {
                    'content': content.strip(),
                    'metadata': {
                        'name': source.get('name', ''),
                        'url': source.get('url', ''),
                        'phone': source.get('phone', ''),
                        'type': 'financial_assistance'
                    }
                }
                self.documents.append(doc_data)
                texts.append(content.strip())
            
            # Initialize TF-IDF vectorizer if sklearn is available
            if SKLEARN_AVAILABLE:
                self.vectorizer = TfidfVectorizer(
                    stop_words='english',
                    max_features=1000,
                    ngram_range=(1, 2)
                )
                self.document_vectors = self.vectorizer.fit_transform(texts)
                logger.info(f"Semantic search initialized with {len(texts)} documents")
            else:
                logger.info("Semantic search using keyword fallback")
            
        except Exception as e:
            logger.error(f"Failed to initialize semantic search: {e}")
            self.vectorizer = None
    
    def _create_tools(self) -> List[Tool]:
        """Create tools for the agent"""
        tools = []
        
        # Semantic search tool
        tools.append(Tool(
            name="search_houston_resources",
            description="Search for relevant Houston/Harris County financial assistance programs based on user needs",
            func=self._search_houston_resources
        ))
        
        # Budgeting advice tool
        tools.append(Tool(
            name="budgeting_advice",
            description="Provide budgeting advice and financial planning guidance",
            func=self._provide_budgeting_advice
        ))
        
        # Intent clarification tool  
        tools.append(Tool(
            name="clarify_intent",
            description="Ask clarifying questions to better understand user's specific financial needs",
            func=self._clarify_intent
        ))
        
        return tools
    
    def _search_houston_resources(self, query: str) -> str:
        """Search for relevant Houston financial resources using semantic search"""
        try:
            if self.vectorizer is not None and self.document_vectors is not None and SKLEARN_AVAILABLE:
                # Use TF-IDF semantic search
                query_vector = self.vectorizer.transform([query])
                similarities = cosine_similarity(query_vector, self.document_vectors).flatten()
                
                # Get top 3 most similar documents
                top_indices = np.argsort(similarities)[::-1][:3]
                
                if len(top_indices) == 0 or similarities[top_indices[0]] < 0.1:
                    return "No highly relevant Houston financial assistance programs found for your specific query"
                
                # Format results
                response = "I found these relevant Houston financial assistance programs:\n\n"
                for i, idx in enumerate(top_indices, 1):
                    if similarities[idx] > 0.1:  # Only include reasonably relevant results
                        doc = self.documents[idx]
                        response += f"{i}. {doc['metadata'].get('name', 'Program')}\n"
                        response += f"   {doc['content'][:200]}...\n"
                        if doc['metadata'].get('phone'):
                            response += f"   Phone: {doc['metadata']['phone']}\n"
                        response += f"   Relevance: {similarities[idx]:.2f}\n\n"
                
                return response
                
            else:
                # Fallback to keyword search
                return self._keyword_search_fallback(query)
                
        except Exception as e:
            logger.error(f"Error in semantic search: {e}")
            return "Error searching resources, please try again"
    
    def _keyword_search_fallback(self, query: str) -> str:
        """Fallback keyword search when semantic search is not available"""
        query_lower = query.lower()
        relevant_docs = []
        
        for doc in self.documents:
            content_lower = doc['content'].lower()
            
            # Simple keyword matching
            keywords_found = 0
            query_words = query_lower.split()
            
            for word in query_words:
                if len(word) > 2 and word in content_lower:
                    keywords_found += 1
            
            if keywords_found > 0:
                relevant_docs.append((doc, keywords_found))
        
        # Sort by number of keyword matches
        relevant_docs.sort(key=lambda x: x[1], reverse=True)
        
        if not relevant_docs:
            return "No relevant Houston financial assistance programs found for your specific query"
        
        # Format results
        response = "I found these relevant Houston financial assistance programs:\n\n"
        for i, (doc, score) in enumerate(relevant_docs[:3], 1):
            response += f"{i}. {doc['metadata'].get('name', 'Program')}\n"
            response += f"   {doc['content'][:200]}...\n"
            if doc['metadata'].get('phone'):
                response += f"   Phone: {doc['metadata']['phone']}\n"
            response += "\n"
        
        return response
    
    def _provide_budgeting_advice(self, situation: str) -> str:
        """Provide budgeting advice based on user's financial situation"""
        advice = f"""
        Based on your situation: {situation}
        
        Here's some budgeting advice:
        
        1. **50/30/20 Rule**: Allocate 50% of income to needs, 30% to wants, 20% to savings
        2. **Track Expenses**: Monitor where your money goes for 1-2 months
        3. **Emergency Fund**: Aim for 3-6 months of expenses saved
        4. **Houston-Specific Tips**:
           - Look into Harris County utility assistance programs
           - Consider Houston Metro for affordable transportation
           - Check local food banks if grocery costs are high
        
        Would you like specific help with any particular area of your budget?
        """
        return advice.strip()
    
    def _build_enhanced_context(self, user_context: Optional[Dict] = None, conversation_history: Optional[List[Dict]] = None) -> Dict:
        """Build enhanced context from user data and conversation history"""
        enhanced_context = {
            "user_location": "Harris County",  # Default to Harris County
            "household_size": None,
            "previous_assistance": [],
            "urgency_level": "normal",
            "location_verified": False,
            "income_range": None,
            "conversation_summary": ""
        }
        
        # Add user context if provided
        if user_context:
            enhanced_context.update({
                "user_location": user_context.get("location", "Harris County"),
                "household_size": user_context.get("household_size"),
                "previous_assistance": user_context.get("assistance_history", []),
                "location_verified": user_context.get("location_verified", False),
                "income_range": user_context.get("income_range")
            })
        
        # Add conversation context if provided
        if conversation_history:
            enhanced_context["conversation_summary"] = self._build_conversation_context(conversation_history)
            
        return enhanced_context
    
    def _build_conversation_context(self, conversation_history: List[Dict]) -> str:
        """Build context summary from previous interactions"""
        if not conversation_history:
            return ""
        
        context_parts = []
        for interaction in conversation_history[-3:]:  # Last 3 interactions
            if interaction.get("user_query"):
                context_parts.append(f"User asked: {interaction['user_query']}")
            if interaction.get("ai_response"):
                # Summarize AI response to key points
                response = interaction["ai_response"]
                if len(response) > 100:
                    response = response[:100] + "..."
                context_parts.append(f"AI responded: {response}")
        
        return " | ".join(context_parts)
    
    def classify_intent(self, question: str) -> Dict:
        """Classify user intent more sophisticatedly"""
        question_lower = question.lower()
        
        intents = {
            "non_financial": {
                "keywords": ["time", "date", "weather", "hello", "hi", "hi there", "good morning", "good afternoon", "how are you", "what's up", "what time", "current time", "clock", "day", "today's date"],
                "priority": "low"
            },
            "urgent_assistance": {
                "keywords": ["emergency", "eviction", "evicted", "shut off", "shutoff", "disconnect", "urgent", "immediately", "help now", "tomorrow", "today"],
                "priority": "high"
            },
            "program_search": {
                "keywords": ["help with", "assistance", "programs", "available", "find", "need help", "what programs", "options"],
                "priority": "medium"
            },
            "application_help": {
                "keywords": ["apply", "how to", "requirements", "documents", "process", "steps", "application"],
                "priority": "medium"
            },
            "follow_up": {
                "keywords": ["status", "application", "submitted", "waiting", "approved", "denied", "my application"],
                "priority": "medium"
            },
            "budgeting_help": {
                "keywords": ["budget", "budgeting", "money management", "financial planning", "expenses", "my budget", "financial tips", "budget tips", "save money", "spending"],
                "priority": "low"
            }
        }
        
        detected_intents = []
        for intent_name, intent_data in intents.items():
            # Count keyword matches, including partial matches
            matches = 0
            for keyword in intent_data["keywords"]:
                if keyword in question_lower:
                    matches += 1
                # Also check for word-level matches for better accuracy
                for word in question_lower.split():
                    if word in keyword.split():
                        matches += 0.5
            
            if matches > 0:
                confidence = min(matches / len(intent_data["keywords"]), 1.0)  # Cap at 1.0
                detected_intents.append({
                    "intent": intent_name,
                    "confidence": confidence,
                    "priority": intent_data["priority"]
                })
        
        # Sort by confidence
        detected_intents.sort(key=lambda x: x["confidence"], reverse=True)
        
        return {
            "primary_intent": detected_intents[0] if detected_intents else {"intent": "general_inquiry", "confidence": 0.0, "priority": "low"},
            "all_intents": detected_intents
        }
    
    def format_response(self, raw_response: Dict, query: str, context: Dict) -> Dict:
        """Format response with standardized structure"""
        intent_analysis = self.classify_intent(query)
        structured = raw_response.get("structured", {})
        summary_text = raw_response.get(
            "summary",
            structured.get("summary", raw_response.get("answer", ""))
        )
        steps = raw_response.get(
            "actionable_steps",
            structured.get("actionable_steps")
        ) or self._extract_action_items(summary_text)

        formatted_response = {
            "answer": summary_text,
            "title": raw_response.get("title", structured.get("title", "")),
            "summary": summary_text,
            "actionable_steps": steps,
            "action_items": steps,
            "sources": raw_response.get("sources", structured.get("sources", [])),
            "provider": raw_response.get("provider", "unknown"),
            "agent_used": raw_response.get("agent_used", False),
            "priority_level": intent_analysis["primary_intent"]["priority"],
            "follow_up_questions": self._generate_clarifying_questions(query, context),
            "intent_classification": intent_analysis
        }

        return formatted_response
    
    def _extract_action_items(self, answer: str) -> List[str]:
        """Extract actionable next steps from the response"""
        action_items = []
        
        # Look for numbered lists or bullet points
        import re
        
        # Find numbered steps (1. 2. 3. etc.)
        numbered_steps = re.findall(r'\d+\.\s*([^\n]+)', answer)
        action_items.extend(numbered_steps)
        
        # Find bullet points (- or • )
        bullet_points = re.findall(r'[-•]\s*([^\n]+)', answer)
        action_items.extend(bullet_points)
        
        # If no structured actions found, create general ones
        if not action_items:
            if "contact" in answer.lower() or "call" in answer.lower():
                action_items.append("Contact the recommended organizations directly")
            if "apply" in answer.lower() or "application" in answer.lower():
                action_items.append("Gather required documents for application")
            if "eligibility" in answer.lower():
                action_items.append("Check eligibility requirements")
        
        return action_items[:5]  # Limit to 5 action items
    
    def _generate_clarifying_questions(self, user_query: str, user_context: Dict = None) -> List[str]:
        """Generate personalized clarifying questions"""
        questions = []
        
        if not user_context:
            user_context = {}
        
        query_lower = user_query.lower()
        
        # Location verification
        if not user_context.get("location_verified"):
            questions.append("Are you located in Harris County, Texas?")
        
        # Income-related questions for financial assistance
        if any(keyword in query_lower for keyword in ["financial", "assistance", "help", "support"]) and not user_context.get("income_range"):
            questions.append("What's your approximate monthly household income range?")
        
        # Household size for program eligibility
        if not user_context.get("household_size") and any(keyword in query_lower for keyword in ["family", "household", "assistance"]):
            questions.append("How many people are in your household?")
        
        # Urgency assessment
        if any(keyword in query_lower for keyword in ["urgent", "emergency", "immediately", "eviction", "shut off"]):
            questions.append("Do you have any specific deadlines or urgent situations?")
        
        # Previous assistance history
        if not user_context.get("previous_assistance") and "assistance" in query_lower:
            questions.append("Have you received financial assistance before?")
        
        # Specific type of help
        if len(query_lower.split()) < 5:  # Short, vague queries
            questions.append("What specific type of financial assistance do you need? (rent, utilities, food, etc.)")
        
        return questions[:3]  # Limit to avoid overwhelming
    
    def validate_response(self, response: Dict) -> Dict:
        """Ensure response quality before returning"""
        summary = response.get("summary", "")

        if len(summary) < 50:
            enhanced = self._enhance_short_response(summary, response.get("sources", []))
            response["summary"] = enhanced
            response["answer"] = enhanced

        if not response.get("sources"):
            response["sources"] = get_default_houston_sources()[:3]

        if not self._contains_actionable_steps(summary) and not response.get("actionable_steps"):
            addl = self._add_next_steps(response.get("intent_classification", {}))
            response["summary"] += "\n\n" + addl
            response["answer"] = response["summary"]

        return response
    
    def _enhance_short_response(self, answer: str, sources: List[Dict]) -> str:
        """Enhance short responses with additional helpful information"""
        if not answer or len(answer.strip()) < 20:
            answer = "I can help you find financial assistance resources in Houston/Harris County."
        
        enhanced = f"{answer}\n\nHere are some helpful resources:\n\n"
        
        for i, source in enumerate(sources[:2], 1):
            enhanced += f"{i}. **{source.get('name', 'Program')}**: {source.get('why', 'Financial assistance')}\n"
            if source.get('phone'):
                enhanced += f"   Phone: {source['phone']}\n"
            enhanced += "\n"
        
        return enhanced
    
    def _contains_actionable_steps(self, answer: str) -> bool:
        """Check if response contains actionable steps"""
        action_indicators = [
            "contact", "call", "apply", "visit", "go to", "submit", 
            "gather", "prepare", "check", "verify", "steps:", "next:"
        ]
        answer_lower = answer.lower()
        return any(indicator in answer_lower for indicator in action_indicators)
    
    def _add_next_steps(self, intent_classification: Dict) -> str:
        """Add general next steps based on intent"""
        primary_intent = intent_classification.get("primary_intent", {}).get("intent", "general_inquiry")
        
        if primary_intent == "urgent_assistance":
            return """**Immediate Next Steps:**
1. Call 211 for emergency assistance referrals
2. Contact Harris County Community Services at (832) 927-4400
3. Visit your local community center for emergency resources"""
        
        elif primary_intent == "program_search":
            return """**Next Steps:**
1. Review the programs listed above and their eligibility requirements
2. Contact the organizations directly using the phone numbers provided
3. Gather required documentation (ID, income proof, utility bills)"""
        
        elif primary_intent == "application_help":
            return """**Application Steps:**
1. Check eligibility requirements for each program
2. Gather required documents (ID, proof of income, utility bills)
3. Contact the organizations to start the application process"""
        
        else:
            return """**General Next Steps:**
1. Contact the recommended organizations for more information
2. Ask about eligibility requirements and application processes
3. Prepare necessary documentation in advance"""
    
    def _handle_ai_failure(self, question: str, error: Exception) -> Dict:
        """More intelligent error handling based on error type"""
        error_str = str(error).lower()
        
        if "timeout" in error_str:
            # Quick resource list for timeout errors
            return {
                "answer": "I'm experiencing slow response times. Here are some quick resources while I recover:",
                "sources": get_default_houston_sources()[:3],
                "provider": "timeout-fallback",
                "action_items": ["Contact these organizations directly", "Try your request again in a few minutes"],
                "priority_level": "medium"
            }
        elif "rate" in error_str and "limit" in error_str:
            # Check for cached response
            return self._get_cached_response_if_available(question)
        else:
            # Emergency contact info for other errors
            return {
                "answer": """I'm having technical difficulties right now. For immediate assistance, please contact:

• **Harris County Community Services**: (832) 927-4400
• **Houston 311**: (713) 837-0311
• **211 Texas**: Dial 2-1-1 for emergency assistance referrals

I apologize for the inconvenience and recommend trying again later.""",
                "sources": get_default_houston_sources()[:2],
                "provider": "emergency-fallback",
                "action_items": ["Call the numbers above for immediate help", "Try again later"],
                "priority_level": "high"
            }
    
    def _get_cached_response_if_available(self, question: str) -> Dict:
        """Provide cached or simplified response for rate limiting"""
        # Simple implementation - could be enhanced with actual caching
        return {
            "answer": "I'm currently rate-limited but here are some general Houston financial assistance resources:",
            "sources": get_default_houston_sources()[:3],
            "provider": "rate-limit-fallback",
            "action_items": ["Contact these organizations directly", "Try your specific question again later"],
            "priority_level": "medium"
        }
<<<<<<< HEAD
=======

    def _clarify_intent(self, question: str) -> str:
        """Ask clarifying questions to better understand user needs"""
        questions = self._generate_clarifying_questions(question)
        if not questions:
            return "Could you provide more details about your financial assistance needs?"

        formatted = "To help you better, could you please clarify:\n\n"
        for idx, q in enumerate(questions, 1):
            formatted += f"{idx}. {q}\n"
        return formatted.strip()
    
    def _get_agent_prompt(self) -> str:
        """Get the system prompt for the agent"""
        return """You are a helpful AI assistant specializing in Houston/Harris County financial assistance programs.
>>>>>>> 59c88b6f

    def _clarify_intent(self, question: str) -> str:
        """Ask clarifying questions to better understand user needs"""
        questions = self._generate_clarifying_questions(question)
        if not questions:
            return "Could you provide more details about your financial assistance needs?"

        formatted = "To help you better, could you please clarify:\n\n"
        for idx, q in enumerate(questions, 1):
            formatted += f"{idx}. {q}\n"
        return formatted.strip()
    
    def _get_agent_prompt(self) -> "ChatPromptTemplate":
        """Return a chat prompt template for the tools agent"""
        system_msg = (
            "You are a helpful AI assistant specializing in Houston/Harris County financial assistance programs.\n\n"
            "Your role is to:\n"
            "1. Help users find relevant financial assistance programs\n"
            "2. Provide budgeting advice and financial planning guidance\n"
            "3. Ask clarifying questions when needed to better understand user needs\n"
            "4. Connect users with appropriate local resources\n\n"
            "You have access to tools for:\n"
            "- Searching Houston financial assistance programs\n"
            "- Providing budgeting advice\n"
            "- Clarifying user intent\n\n"
            "Always be empathetic, practical, and focused on actionable next steps.\n"
            "When recommending programs, include contact information when available."
        )

        return ChatPromptTemplate.from_messages(
            [
                ("system", system_msg),
                ("human", "{input}"),
                ("ai", "{agent_scratchpad}"),
            ]
        )
    
    def process_query(self, query: str, user_context: Optional[Dict] = None, conversation_history: Optional[List[Dict]] = None) -> Dict[str, Any]:
        """Process a user query using the agent or fallback to basic AI"""
        try:
            # Build enhanced context from user data and conversation history
            enhanced_context = self._build_enhanced_context(user_context, conversation_history)
            
            if self.initialized and self.agent_executor:
                # Use the advanced agent with enhanced context
                logger.info("Processing query with LangChain agent")
                agent_input = {
                    "input": query,
                    "context": enhanced_context
                }
                response = self.agent_executor.invoke(agent_input)
                
                raw_response = {
                    "answer": response.get("output", ""),
                    "sources": self._extract_sources_from_response(response),
                    "provider": "langchain-agent",
                    "agent_used": True
                }
            else:
                # Fallback to existing Gemini AI with enhanced context
                logger.info("Falling back to basic Gemini AI")
                raw_response = self._fallback_response(query, enhanced_context)
            
            # Apply response formatting and validation
            formatted_response = self.format_response(raw_response, query, enhanced_context)
            validated_response = self.validate_response(formatted_response)
            
            return validated_response
                
        except Exception as e:
            logger.error(f"Error processing query with agent: {e}")
            return self._handle_ai_failure(query, e)
    
    def _fallback_response(self, query: str, user_context: Optional[Dict] = None) -> Dict[str, Any]:
        """Fallback to existing AI implementation"""
        response = generate_financial_assistance_response(query, user_context=user_context)
        response["provider"] = "fallback-gemini"
        response["agent_used"] = False
        return response
    
    def _extract_sources_from_response(self, response: Dict) -> List[Dict]:
        """Extract source information from agent response"""
        # For now, return default sources - could be enhanced to extract from agent response
        return get_default_houston_sources()[:3]


# Global agent instance
@lru_cache(maxsize=1)
def get_houston_agent() -> HoustonFinancialAgent:
    """Get or create the global Houston Financial Agent instance"""
    return HoustonFinancialAgent()


# Convenience function for external use
def process_financial_query(query: str, user_context: Optional[Dict] = None, conversation_history: Optional[List[Dict]] = None) -> Dict[str, Any]:
    """Process a financial assistance query using the AI agent"""
    agent = get_houston_agent()
    return agent.process_query(query, user_context, conversation_history)<|MERGE_RESOLUTION|>--- conflicted
+++ resolved
@@ -587,24 +587,6 @@
             "action_items": ["Contact these organizations directly", "Try your specific question again later"],
             "priority_level": "medium"
         }
-<<<<<<< HEAD
-=======
-
-    def _clarify_intent(self, question: str) -> str:
-        """Ask clarifying questions to better understand user needs"""
-        questions = self._generate_clarifying_questions(question)
-        if not questions:
-            return "Could you provide more details about your financial assistance needs?"
-
-        formatted = "To help you better, could you please clarify:\n\n"
-        for idx, q in enumerate(questions, 1):
-            formatted += f"{idx}. {q}\n"
-        return formatted.strip()
-    
-    def _get_agent_prompt(self) -> str:
-        """Get the system prompt for the agent"""
-        return """You are a helpful AI assistant specializing in Houston/Harris County financial assistance programs.
->>>>>>> 59c88b6f
 
     def _clarify_intent(self, question: str) -> str:
         """Ask clarifying questions to better understand user needs"""
