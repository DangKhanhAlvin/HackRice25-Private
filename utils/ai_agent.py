--- conflicted
+++ resolved
@@ -387,7 +387,6 @@
         """Format response with standardized structure"""
         intent_analysis = self.classify_intent(query)
         structured = raw_response.get("structured", {})
-<<<<<<< HEAD
         summary_text = raw_response.get(
             "summary",
             structured.get("summary", raw_response.get("answer", ""))
@@ -400,14 +399,6 @@
         formatted_response = {
             "answer": summary_text,
             "title": raw_response.get("title", structured.get("title", "")),
-=======
-        summary_text = structured.get("summary", raw_response.get("answer", ""))
-        steps = structured.get("actionable_steps") or self._extract_action_items(summary_text)
-
-        formatted_response = {
-            "answer": summary_text,
-            "title": structured.get("title", ""),
->>>>>>> a524382e
             "summary": summary_text,
             "actionable_steps": steps,
             "action_items": steps,
