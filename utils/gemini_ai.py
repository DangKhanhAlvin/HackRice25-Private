--- conflicted
+++ resolved
@@ -100,10 +100,6 @@
 
         # Build enhanced user context
         user_context_str = build_user_context_string(user_context or {})
-<<<<<<< HEAD
-
-=======
->>>>>>> 59c88b6f
         # Create the enhanced prompt expecting JSON output
         prompt = f"""
 You are a helpful financial assistant specializing in Houston/Harris County financial assistance programs.
@@ -172,47 +168,6 @@
         # Fallback to mock response on error
         return generate_mock_response(question, user_context)
 
-<<<<<<< HEAD
-=======
-def build_user_context_string(user_context: Dict) -> str:
-    """Build user context string for prompts"""
-    context_parts = []
-    
-    if user_context.get("user_location"):
-        context_parts.append(f"Location: {user_context['user_location']}")
-    
-    if user_context.get("household_size"):
-        context_parts.append(f"Household size: {user_context['household_size']}")
-    
-    if user_context.get("income_range"):
-        context_parts.append(f"Income range: {user_context['income_range']}")
-    
-    if user_context.get("urgency_level"):
-        context_parts.append(f"Urgency level: {user_context['urgency_level']}")
-    
-    if user_context.get("previous_assistance"):
-        context_parts.append(f"Previous assistance: {', '.join(user_context['previous_assistance'])}")
-    
-    if user_context.get("conversation_summary"):
-        context_parts.append(f"Previous conversation: {user_context['conversation_summary']}")
-
-    return "; ".join(context_parts) if context_parts else "No specific user context provided"
-
-
-def build_houston_context(houston_data: List[Dict]) -> str:
-    """Build context string from Houston assistance program data"""
-    if not houston_data:
-        houston_data = get_default_houston_sources()
-
-    context_parts = []
-    for program in houston_data:
-        context_part = f"- {program.get('name', 'Unknown Program')}: {program.get('why', 'Financial assistance program')}"
-        if program.get('eligibility'):
-            context_part += f" (Eligibility: {program['eligibility']})"
-        context_parts.append(context_part)
-
-    return "\n".join(context_parts)
->>>>>>> 59c88b6f
 
 def extract_relevant_sources(question: str, all_sources: List[Dict]) -> List[Dict]:
     """Extract sources relevant to the user's question using semantic search."""
@@ -366,7 +321,6 @@
     
     # Handle non-financial queries
     if primary_intent == "non_financial":
-<<<<<<< HEAD
         answer = (
             "Hi there! I'm a friendly financial assistance chatbot for Houston and Harris County residents. "
             "I can’t help with general topics like time or weather, but I’d love to assist you with money matters.\n\n"
@@ -378,18 +332,6 @@
             "- Budgeting and financial planning\n\n"
             "*What kind of financial help do you need today?*"
         )
-=======
-        answer = """I'm a financial assistance chatbot focused on helping Houston residents find financial aid programs. I can't provide information about time, weather, or general topics.
-
-**I can help you with:**
-- Rental and housing assistance
-- Utility bill payment help
-- Food assistance programs
-- Emergency financial aid
-- Budgeting and financial planning
-
-*How can I assist you with your financial needs today?*"""
->>>>>>> 59c88b6f
         structured = {
             "title": "Financial Assistance Focus",
             "summary": answer,
