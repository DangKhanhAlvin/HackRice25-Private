# utils/gemini_ai.py
import os
import json
from typing import List, Dict

import google.generativeai as genai
import numpy as np

def configure_gemini():
    """Configure Gemini AI with API key"""
    api_key = os.getenv('GEMINI_API_KEY')
    if not api_key:
        print("Warning: GEMINI_API_KEY not found in environment variables")
        return False
    
    try:
        genai.configure(api_key=api_key)
        return True
    except Exception as e:
        print(f"Error configuring Gemini AI: {e}")
        return False

def test_gemini_connection():
    """Test Gemini AI connection with a simple prompt"""
    try:
        if not configure_gemini():
            return False, "Gemini API key not configured"
        
        model = genai.GenerativeModel('gemini-1.5-pro-latest')
        response = model.generate_content("Hello, this is a test. Please respond with 'Connection successful'.")
        
        if response and response.text:
            return True, f"Gemini connection successful: {response.text.strip()}"
        else:
            return False, "Gemini response was empty"
            
    except Exception as e:
        return False, f"Gemini connection failed: {str(e)}"

def generate_financial_assistance_response(question: str, houston_data: List[Dict] = None, user_context: Dict = None) -> Dict:
    """Generate AI response for financial assistance questions using Gemini.

    Returns a dictionary containing a structured response with a title, summary,
    actionable steps, and sources.
    """
    try:
        if not configure_gemini():
            # Fallback to mock response if Gemini not available
            return generate_mock_response(question, user_context)

        # Handle non-financial queries without calling the API
        from .ai_agent import HoustonFinancialAgent
        agent = HoustonFinancialAgent()
        intent = agent.classify_intent(question)["primary_intent"]["intent"]
        if intent == "non_financial":
            return generate_mock_response(question, user_context)

        # Build context with Houston financial assistance data
        context = build_houston_context(houston_data)

        # Build enhanced user context
        user_context_str = build_user_context_string(user_context or {})
<<<<<<< HEAD

=======
>>>>>>> 9be6df6a
        # Create the enhanced prompt expecting JSON output
        prompt = f"""
You are a helpful financial assistant specializing in Houston/Harris County financial assistance programs.

Context about available programs:
{context}

User Context:
{user_context_str}

User Question: {question}

Respond ONLY in valid JSON with the following structure:
{{
  "title": "short response title",
  "summary": "3-5 sentence summary with actionable tone",
  "actionable_steps": ["short imperative step", "additional step"],
  "sources": []
}}
Do not add any additional text outside the JSON.
"""

        model = genai.GenerativeModel('gemini-1.5-pro-latest')
        response = model.generate_content(prompt)

        if response and response.text:
            raw_text = response.text.strip()
<<<<<<< HEAD

            # --- robust JSON parsing ---
            json_start = raw_text.find('{')
            json_end = raw_text.rfind('}')
            if json_start != -1 and json_end != -1:
                json_str = raw_text[json_start:json_end + 1]
            else:
                json_str = ""

            try:
                parsed = json.loads(json_str) if json_str else {}
                if not parsed:
                    raise json.JSONDecodeError("No JSON found", "", 0)
            except json.JSONDecodeError:
                print(f"Failed to parse Gemini JSON response: {raw_text}")
                return generate_mock_response(question, user_context)
=======
            try:
                parsed = json.loads(raw_text)
            except json.JSONDecodeError:
                parsed = {
                    "title": "Financial Assistance Information",
                    "summary": raw_text,
                    "actionable_steps": [],
                    "sources": []
                }
>>>>>>> 9be6df6a

            sources = extract_relevant_sources(
                question, houston_data or get_default_houston_sources()
            )

<<<<<<< HEAD
            structured = {
                "title": parsed.get("title", ""),
                "summary": parsed.get("summary", "I found some information for you."),
                "actionable_steps": parsed.get("actionable_steps", []),
                "sources": sources,
            }

            return {
                "answer": structured["summary"],
                "structured": structured,
=======
            return {
                "title": parsed.get("title", ""),
                "summary": parsed.get("summary", raw_text),
                "actionable_steps": parsed.get("actionable_steps", []),
>>>>>>> 9be6df6a
                "sources": sources,
            }
        else:
            return generate_mock_response(question, user_context)

    except Exception as e:
        print(f"Error generating Gemini response: {e}")
        # Fallback to mock response on error
        return generate_mock_response(question, user_context)

def build_user_context_string(user_context: Dict) -> str:
    """Build user context string for prompts"""
    context_parts = []
    
    if user_context.get("user_location"):
        context_parts.append(f"Location: {user_context['user_location']}")
    
    if user_context.get("household_size"):
        context_parts.append(f"Household size: {user_context['household_size']}")
    
    if user_context.get("income_range"):
        context_parts.append(f"Income range: {user_context['income_range']}")
    
    if user_context.get("urgency_level"):
        context_parts.append(f"Urgency level: {user_context['urgency_level']}")
    
    if user_context.get("previous_assistance"):
        context_parts.append(f"Previous assistance: {', '.join(user_context['previous_assistance'])}")
    
    if user_context.get("conversation_summary"):
        context_parts.append(f"Previous conversation: {user_context['conversation_summary']}")

    return "; ".join(context_parts) if context_parts else "No specific user context provided"


def build_houston_context(houston_data: List[Dict]) -> str:
    """Build context string from Houston assistance program data"""
    if not houston_data:
        houston_data = get_default_houston_sources()

    context_parts = []
    for program in houston_data:
        context_part = f"- {program.get('name', 'Unknown Program')}: {program.get('why', 'Financial assistance program')}"
        if program.get('eligibility'):
            context_part += f" (Eligibility: {program['eligibility']})"
        context_parts.append(context_part)

    return "\n".join(context_parts)

def extract_relevant_sources(question: str, all_sources: List[Dict]) -> List[Dict]:
    """Extract sources relevant to the user's question using semantic search."""
    try:
        query_embedding = genai.embed_content(
            model="models/embedding-001", content=question
        )["embedding"]

        source_embeddings = []
        for src in all_sources:
            text = f"{src.get('name', '')} {src.get('why', '')}"
            embedding = genai.embed_content(
                model="models/embedding-001", content=text
            )["embedding"]
            source_embeddings.append(embedding)

        similarities = []
        q = np.array(query_embedding)
        q_norm = np.linalg.norm(q)
        for emb, src in zip(source_embeddings, all_sources):
            e = np.array(emb)
            sim = float(np.dot(q, e) / (q_norm * np.linalg.norm(e)))
            similarities.append((sim, src))

        similarities.sort(key=lambda x: x[0], reverse=True)
        ranked = [s for _, s in similarities]
        return ranked[:5]
    except Exception:
        # Fallback to simple keyword matching
        question_lower = question.lower()
        relevant_sources = []

        for source in all_sources:
            source_text = f"{source.get('name', '')} {source.get('why', '')}".lower()
            if any(k in question_lower for k in ['rent', 'housing']) and \
               any(k in source_text for k in ['rent', 'housing', 'shelter']):
                relevant_sources.append(source)
            elif any(k in question_lower for k in ['utility', 'electric', 'water', 'gas']) and \
                 any(k in source_text for k in ['utility', 'electric', 'water', 'gas', 'bill']):
                relevant_sources.append(source)
            elif any(k in question_lower for k in ['food', 'snap', 'hungry']) and \
                 any(k in source_text for k in ['food', 'snap', 'meal', 'nutrition']):
                relevant_sources.append(source)
            elif any(k in question_lower for k in ['home', 'buy', 'purchase', 'mortgage']) and \
                 any(k in source_text for k in ['home', 'buy', 'mortgage', 'purchase']):
                relevant_sources.append(source)

        if not relevant_sources:
            relevant_sources = all_sources[:3]
        return relevant_sources[:5]

def get_default_houston_sources() -> List[Dict]:
    """Get default Houston financial assistance sources"""
    return [
        {
            "name": "Houston Housing Authority - Rental Assistance",
            "why": "Provides rental assistance programs for low-income families",
            "url": "https://www.housingforhouston.com/",
            "apply_url": "https://www.housingforhouston.com/apply",
            "phone": "(713) 260-0600",
            "eligibility": "Must meet income requirements (typically 50% of area median income)",
            "county": "Harris County",
            "last_verified": "2025-01-15"
        },
        {
            "name": "Harris County Emergency Rental Assistance",
            "why": "Emergency rental and utility assistance for eligible residents",
            "url": "https://www.harriscountytx.gov/",
            "phone": "(832) 927-4400",
            "eligibility": "Income at or below 80% of area median income",
            "county": "Harris County",
            "last_verified": "2025-01-15"
        },
        {
            "name": "CenterPoint Energy - Utility Assistance",
            "why": "Helps with electric bill payment assistance and weatherization",
            "url": "https://www.centerpointenergy.com/",
            "phone": "(713) 207-2222",
            "eligibility": "Low-income households behind on electric bills",
            "county": "Harris County",
            "last_verified": "2025-01-15"
        },
        {
            "name": "Houston Food Bank",
            "why": "Largest food distribution organization in Houston",
            "url": "https://www.houstonfoodbank.org/",
            "phone": "(713) 223-3700",
            "eligibility": "Open to all community members in need",
            "county": "Harris County",
            "last_verified": "2025-01-15"
        },
        {
            "name": "Houston First-Time Homebuyer Program",
            "why": "Down payment assistance for first-time homebuyers",
            "url": "https://houstontx.gov/",
            "phone": "(832) 394-6200",
            "eligibility": "First-time homebuyers meeting income requirements",
            "county": "Harris County",
            "last_verified": "2025-01-15"
        },
        {
            "name": "CenterPoint Energy Bill Help Plus",
            "why": "Utility assistance program for electricity and gas bills",
            "url": "https://www.centerpointenergy.com/",
            "phone": "(713) 207-2222",
            "eligibility": "Low-income households facing energy hardship",
            "county": "Harris County",
            "last_verified": "2025-01-15"
        },
        {
            "name": "Harris County Community Services - Utility Assistance",
            "why": "Emergency assistance for utility bills including water, electric, and gas",
            "url": "https://csd.harriscountytx.gov/",
            "phone": "(832) 927-4400",
            "eligibility": "Harris County residents with income at or below 150% of federal poverty level",
            "county": "Harris County",
            "last_verified": "2025-01-15"
        },
        {
            "name": "Houston Food Bank Emergency Food",
            "why": "Food assistance and nutrition programs for individuals and families",
            "url": "https://www.houstonfoodbank.org/",
            "phone": "(713) 223-3700",
            "eligibility": "Open to all in need, no income verification required",
            "county": "Harris County",
            "last_verified": "2025-01-15"
        },
        {
            "name": "Coalition for the Homeless - Emergency Shelter",
            "why": "Emergency shelter and transitional housing services",
            "url": "https://www.homelesshouston.org/",
            "phone": "(713) 739-7514",
            "eligibility": "Individuals and families experiencing homelessness",
            "county": "Harris County",
            "last_verified": "2025-01-15"
        }
    ]

def generate_mock_response(question: str, user_context: Dict = None) -> Dict:
    """Generate mock response when Gemini is not available"""
    from .ai_agent import HoustonFinancialAgent
    
    question_lower = question.lower()
    sources = get_default_houston_sources()
    user_context = user_context or {}
    
    # Use intent classification to determine response type
    agent = HoustonFinancialAgent()
    intent_result = agent.classify_intent(question)
    primary_intent = intent_result["primary_intent"]["intent"]
    
    # Handle non-financial queries
    if primary_intent == "non_financial":
        answer = """I'm a financial assistance chatbot focused on helping Houston residents find financial aid programs. I can't provide information about time, weather, or general topics.

**I can help you with:**
- Rental and housing assistance
- Utility bill payment help
- Food assistance programs
- Emergency financial aid
- Budgeting and financial planning

*How can I assist you with your financial needs today?*"""
        structured = {
            "title": "Financial Assistance Focus",
            "summary": answer,
            "actionable_steps": [],
            "sources": []
        }
        return {
            "answer": structured["summary"],
            "structured": structured,
            "sources": []
        }
    
    # Handle budgeting help requests
    elif primary_intent == "budgeting_help":
        answer = f"""**Houston Financial Budgeting Tips & Resources:**

**📊 Essential Budgeting Steps:**
1. **Track your income and expenses** for at least one month
2. **Use the 50/30/20 rule**: 50% needs, 30% wants, 20% savings/debt
3. **Prioritize fixed expenses**: rent, utilities, insurance, minimum debt payments
4. **Build an emergency fund** even if it's just $25/month to start

**💡 Houston-Specific Money-Saving Tips:**
- Use **Metro LIFT** programs for reduced transit costs if you qualify
- Apply for **LIHEAP** (Low Income Home Energy Assistance) to reduce utility costs
- Visit **Houston Food Bank** locations to reduce grocery expenses
- Check **Harris County** property tax exemptions you might qualify for

**🛠 Free Budgeting Resources:**
- **United Way of Greater Houston** offers free financial counseling
- **Harris County Community Services** provides financial education classes
- **Houston Public Library** has free financial literacy workshops

{_get_personalized_advice("budgeting", user_context)}

**Next Steps:**
1. Download a free budgeting app or use a simple spreadsheet
2. Contact United Way at 211 for free financial counseling
3. Look into assistance programs if your budget shows shortfalls"""
        
        relevant_sources = [s for s in sources if any(keyword in s['name'].lower() for keyword in ['community', 'counseling', 'assistance'])][:3]
        structured = {
            "title": "Budgeting Help",
            "summary": answer,
            "actionable_steps": [],
            "sources": relevant_sources
        }
        return {
            "answer": structured["summary"],
            "structured": structured,
            "sources": relevant_sources
        }
    
    # Enhanced intent-based responses for financial assistance
    if "rent" in question_lower or "housing" in question_lower:
        answer = f"""I found several **rental assistance programs** in Houston/Harris County:

- **Houston Housing Authority** offers ongoing rental assistance for qualified low-income families
- **Harris County Emergency Rental Assistance** provides emergency rental assistance  

{_get_personalized_advice("housing", user_context)}

**Next Steps:**
1. Check your eligibility based on income requirements
2. Gather required documentation (ID, proof of income, lease)
3. Submit your application online or in person
4. Contact programs directly for fastest processing"""
        relevant_sources = [s for s in sources if 'housing' in s['name'].lower() or 'rental' in s['name'].lower()]
        
    elif "utility" in question_lower or "electric" in question_lower or "water" in question_lower:
        answer = f"""For **utility assistance** in Houston, here are your options:

- **CenterPoint Energy Bill Help Plus** offers payment assistance programs for low-income households
- **Harris County Community Services** provides emergency utility assistance
- **Weatherization programs** available to help reduce energy costs long-term

{_get_personalized_advice("utilities", user_context)}

**Next Steps:**
1. Contact CenterPoint Energy at (713) 207-2222
2. Call Harris County Community Services at (832) 927-4400
3. Have your recent utility bills ready when calling"""
        relevant_sources = [s for s in sources if 'utility' in s['name'].lower() or 'energy' in s['name'].lower()]
        
    elif "food" in question_lower or "snap" in question_lower:
        answer = f"""**Food Assistance Programs** in Houston:

The **Houston Food Bank** is the largest food distribution organization in the area and provides food assistance to community members in need.

{_get_personalized_advice("food", user_context)}

**Available Services:**
- Mobile food pantries
- Partner agencies throughout Harris County
- Direct distribution centers
- SNAP application assistance

**Next Steps:**
1. Call Houston Food Bank at (713) 223-3700
2. Visit their website to find the nearest distribution site
3. No income verification required for emergency food"""
        relevant_sources = [s for s in sources if 'food' in s['name'].lower()]
        
    else:
        answer = f"""I can help you find information about financial assistance in Houston/Harris County:

- **Rental assistance** programs
- **Utility** payment help  
- **Food assistance** and SNAP
- **Homebuyer aid** programs

{_get_personalized_advice("general", user_context)}

**To get more specific help:**
*Could you be more specific about what type of assistance you need?*"""
        relevant_sources = sources[:3]

    structured = {
        "title": "Financial Assistance Information",
        "summary": answer,
        "actionable_steps": [],
        "sources": relevant_sources
    }
    return {
        "answer": structured["summary"],
        "structured": structured,
        "sources": relevant_sources
    }

def _get_personalized_advice(assistance_type: str, user_context: Dict) -> str:
    """Generate personalized advice based on user context"""
    advice_parts = []
    
    # Budgeting-specific advice
    if assistance_type == "budgeting":
        household_size = user_context.get("household_size")
        if household_size:
            if int(household_size) > 4:
                advice_parts.append(f"💡 **Large household budget tip**: With {household_size} people, consider bulk buying and meal planning to save 15-20% on groceries.")
            elif int(household_size) == 1:
                advice_parts.append("💡 **Single person budget tip**: Focus on preventing lifestyle inflation and automate savings even if small amounts.")
        
        income_range = user_context.get("income_range")
        if income_range and "low" in income_range.lower():
            advice_parts.append("✅ **Low income budgeting**: Prioritize basic needs and look into assistance programs to free up money for savings.")
        
        return "\n".join(advice_parts) if advice_parts else ""
    
    # Urgency-based advice
    if user_context.get("urgency_level") == "high":
        advice_parts.append("⚠️ **For urgent situations**: Call 211 immediately for emergency assistance referrals.")
    
    # Household size considerations
    household_size = user_context.get("household_size")
    if household_size:
        if int(household_size) > 4:
            advice_parts.append(f"💡 **Large household tip**: With {household_size} household members, you may qualify for higher assistance amounts.")
        elif int(household_size) == 1:
            advice_parts.append("💡 **Single person tip**: Some programs have special provisions for single-person households.")
    
    # Previous assistance considerations
    if user_context.get("previous_assistance"):
        advice_parts.append("📋 **Previous assistance**: Mention your previous applications when contacting new programs - this can help speed up the process.")
    
    # Income range considerations
    income_range = user_context.get("income_range")
    if income_range and "low" in income_range.lower():
        advice_parts.append("✅ **Income eligibility**: Based on your income range, you likely qualify for most assistance programs.")
    
    return "\n".join(advice_parts) if advice_parts else ""<|MERGE_RESOLUTION|>--- conflicted
+++ resolved
@@ -60,10 +60,6 @@
 
         # Build enhanced user context
         user_context_str = build_user_context_string(user_context or {})
-<<<<<<< HEAD
-
-=======
->>>>>>> 9be6df6a
         # Create the enhanced prompt expecting JSON output
         prompt = f"""
 You are a helpful financial assistant specializing in Houston/Harris County financial assistance programs.
@@ -91,7 +87,6 @@
 
         if response and response.text:
             raw_text = response.text.strip()
-<<<<<<< HEAD
 
             # --- robust JSON parsing ---
             json_start = raw_text.find('{')
@@ -108,23 +103,11 @@
             except json.JSONDecodeError:
                 print(f"Failed to parse Gemini JSON response: {raw_text}")
                 return generate_mock_response(question, user_context)
-=======
-            try:
-                parsed = json.loads(raw_text)
-            except json.JSONDecodeError:
-                parsed = {
-                    "title": "Financial Assistance Information",
-                    "summary": raw_text,
-                    "actionable_steps": [],
-                    "sources": []
-                }
->>>>>>> 9be6df6a
 
             sources = extract_relevant_sources(
                 question, houston_data or get_default_houston_sources()
             )
 
-<<<<<<< HEAD
             structured = {
                 "title": parsed.get("title", ""),
                 "summary": parsed.get("summary", "I found some information for you."),
@@ -135,12 +118,6 @@
             return {
                 "answer": structured["summary"],
                 "structured": structured,
-=======
-            return {
-                "title": parsed.get("title", ""),
-                "summary": parsed.get("summary", raw_text),
-                "actionable_steps": parsed.get("actionable_steps", []),
->>>>>>> 9be6df6a
                 "sources": sources,
             }
         else:
